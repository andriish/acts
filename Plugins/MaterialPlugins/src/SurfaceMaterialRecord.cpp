// This file is part of the ACTS project.
//
// Copyright (C) 2016 ACTS project team
//
// This Source Code Form is subject to the terms of the Mozilla Public
// License, v. 2.0. If a copy of the MPL was not distributed with this
// file, You can obtain one at http://mozilla.org/MPL/2.0/.

///////////////////////////////////////////////////////////////////
// SurfaceMaterialRecord.cpp, ACTS project
///////////////////////////////////////////////////////////////////

#include "ACTS/Plugins/MaterialPlugins/SurfaceMaterialRecord.hpp"
#include "ACTS/Surfaces/Surface.hpp"

Acts::SurfaceMaterialRecord::SurfaceMaterialRecord(const Surface&    surface,
                                                   const BinUtility& binUtility)
  : m_surface(&surface)
  , m_binUtility(std::make_unique<BinUtility>(binUtility))
  , m_mappedMaterial()
{
  // reserve
  m_mappedMaterial.reserve(m_binUtility->bins(1));
  for (size_t ibin1 = 0; ibin1 < m_binUtility->bins(1); ++ibin1) {
    // create the vector for the push_back
    RecordVector mappedVector;
    mappedVector.reserve(m_binUtility->bins(0));
    for (size_t ibin0 = 0; ibin0 < m_binUtility->bins(0); ++ibin0)
      mappedVector.push_back(RecordBin(MaterialProperties(), 0));
    m_mappedMaterial.push_back(mappedVector);
  }
}

Acts::SurfaceMaterialRecord::SurfaceMaterialRecord(
    const SurfaceMaterialRecord& lmrecord)
  : m_surface(lmrecord.m_surface)
  , m_binUtility(std::make_unique<BinUtility>(*lmrecord.m_binUtility))
  , m_mappedMaterial(lmrecord.m_mappedMaterial)
{
}

Acts::SurfaceMaterialRecord&
Acts::SurfaceMaterialRecord::operator=(const SurfaceMaterialRecord& lmrecord)
{
  if (this != &lmrecord) {
    m_surface        = lmrecord.m_surface;
    m_binUtility     = std::make_unique<BinUtility>(*lmrecord.m_binUtility);
    m_mappedMaterial = lmrecord.m_mappedMaterial;
  }
  return (*this);
}

void
Acts::SurfaceMaterialRecord::assignEmptyStep(const Vector3D& mPosition)
{
  // get the bins corresponding to the position
  size_t bin0 = m_binUtility->bin(mPosition, 0);
  size_t bin1 = m_binUtility->bin(mPosition, 1);

  // increase the number of entries for this material bin
  // always do that, also for empty assignments
  // as they will take part in the average as well
  m_mappedMaterial[bin1][bin0].second++;
}

void
Acts::SurfaceMaterialRecord::assignMaterialStep(const MaterialStep& mStep,
                                                double pathCorrection)
{
  // get the position
  auto mPosition = mStep.position();

  // get the bins corresponding to the position
  size_t bin0 = m_binUtility->bin(mPosition, 0);
  size_t bin1 = m_binUtility->bin(mPosition, 1);

  // increase the number of entries for this material bin
  // always do that, also for empty assignments
  // as they will take part in the average as well
  m_mappedMaterial[bin1][bin0].second++;

  // it's time to correct for the path correction
<<<<<<< HEAD
  float thickness   = mStep.materialProperties().thickness()/std::fabs(pathCorrection);
=======
  float thickness
      = mStep.materialProperties().thickness() / fabs(pathCorrection);
>>>>>>> 11e74f35
  // now simple add the material component
  float x0  = mStep.materialProperties().material().X0();
  float l0  = mStep.materialProperties().material().L0();
  float A   = mStep.materialProperties().averageA();
  float Z   = mStep.materialProperties().averageZ();
  float rho = mStep.materialProperties().averageRho();

  // access the material collected so far already
  // and simply add it
  auto materialBin = m_mappedMaterial[bin1][bin0];
  if (materialBin.first) {
    thickness += materialBin.first.thickness();
    x0 += materialBin.first.material().X0();
    l0 += materialBin.first.material().L0();
    A += materialBin.first.averageA();
    Z += materialBin.first.averageZ();
    rho += materialBin.first.averageRho();
  }

  // set the new cummulated material to the bin
  // in a final step, all parameters need to be divided
  // by the number of bin hits
  Material cummulatedMaterial(x0, l0, A, Z, rho);
  m_mappedMaterial[bin1][bin0].first
      = MaterialProperties(cummulatedMaterial, thickness);
}<|MERGE_RESOLUTION|>--- conflicted
+++ resolved
@@ -80,12 +80,7 @@
   m_mappedMaterial[bin1][bin0].second++;
 
   // it's time to correct for the path correction
-<<<<<<< HEAD
-  float thickness   = mStep.materialProperties().thickness()/std::fabs(pathCorrection);
-=======
-  float thickness
-      = mStep.materialProperties().thickness() / fabs(pathCorrection);
->>>>>>> 11e74f35
+  float thickness   = mStep.materialProperties().thickness()/pathCorrection;
   // now simple add the material component
   float x0  = mStep.materialProperties().material().X0();
   float l0  = mStep.materialProperties().material().L0();
