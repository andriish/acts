// This file is part of the ACTS project.
//
// Copyright (C) 2016 ACTS project team
//
// This Source Code Form is subject to the terms of the Mozilla Public
// License, v. 2.0. If a copy of the MPL was not distributed with this
// file, You can obtain one at http://mozilla.org/MPL/2.0/.

#include <cmath>
#include "ACTS/EventData/TransportJacobian.hpp"
#include "ACTS/EventData/detail/coordinate_transformations.hpp"
#include "ACTS/Surfaces/DiscSurface.hpp"
#include "ACTS/Surfaces/PerigeeSurface.hpp"
#include "ACTS/Surfaces/PlaneSurface.hpp"
#include "ACTS/Surfaces/StrawSurface.hpp"
#include "ACTS/Surfaces/Surface.hpp"
#include "ACTS/Utilities/Units.hpp"

template <class MagneticField>
template <class T>
bool
Acts::RungeKuttaEngine<MagneticField>::propagateRungeKuttaT(
    ExtrapolationCell<T>& eCell,
    PropagationCache&     pCache,
    const T&              parametersT,
    const Surface&        dSurface) const
{
  EX_MSG_VERBOSE(
      eCell.navigationStep, "propagate", "<T> ", "propagateRungeKuttaT called");

  // bail out if you can't transform into global frame
  if (!m_rkUtils.transformLocalToGlobal(
          pCache.useJacobian, parametersT, pCache.pVector))
    return false;

  // get the surface transform
  const Transform3D& sTransform = dSurface.transform();

  // now switch the surface type (defines local parameters)
  Surface::SurfaceType sType = dSurface.type();

  // propagate with different surface types
  if (sType == Surface::Plane || sType == Surface::Disc) {
    // (i) planar surface types
    double s[4], d = sTransform(0, 3) * sTransform(0, 2)
        + sTransform(1, 3) * sTransform(1, 2)
        + sTransform(2, 3) * sTransform(2, 2);
    if (d >= 0.) {
      s[0] = sTransform(0, 2);
      s[1] = sTransform(1, 2);
      s[2] = sTransform(2, 2);
      s[3] = d;
    } else {
      s[0] = -sTransform(0, 2);
      s[1] = -sTransform(1, 2);
      s[2] = -sTransform(2, 2);
      s[3] = -d;
    }
    // check for propagation failure
    if (!propagateWithJacobian(eCell.navigationStep, pCache, 1, s))
      return false;
  } else if (sType == Surface::Straw || sType == Surface::Perigee) {
    // (ii) line-type surfaces
    double s[6] = {sTransform(0, 3),
                   sTransform(1, 3),
                   sTransform(2, 3),
                   sTransform(0, 2),
                   sTransform(1, 2),
                   sTransform(2, 2)};
    // check for propagation failure
    if (!propagateWithJacobian(eCell.navigationStep, pCache, 0, s))
      return false;
  } else if (sType == Surface::Cylinder) {
    // (iii) cylinder surface:
    // - cast to CylinderSurface for checking the cross point
    const CylinderSurface* cyl = static_cast<const CylinderSurface*>(&dSurface);
    double r0[3] = {pCache.pVector[0], pCache.pVector[1], pCache.pVector[2]};
    double s[9]  = {sTransform(0, 3),
                   sTransform(1, 3),
                   sTransform(2, 3),
                   sTransform(0, 2),
                   sTransform(1, 2),
                   sTransform(2, 2),
                   cyl->bounds().r(),
                   pCache.direction,
                   0.};
    // check for propagation failure
    if (!propagateWithJacobian(eCell.navigationStep, pCache, 2, s))
      return false;
    // For cylinder we do test for next cross point
    if (cyl->bounds().halfPhiSector() < 3.1
        && newCrossPoint(*cyl, r0, pCache.pVector)) {
      s[8] = 0.;
      // check for propagation failure
      if (!propagateWithJacobian(eCell.navigationStep, pCache, 2, s))
        return false;
    }
  } else if (sType == Surface::Cone) {
    // (iv) cone surface
    // -  need to access the tangent of alpha
    double k = static_cast<const ConeSurface*>(&dSurface)->bounds().tanAlpha();
    k        = k * k + 1.;
    double s[9] = {sTransform(0, 3),
                   sTransform(1, 3),
                   sTransform(2, 3),
                   sTransform(0, 2),
                   sTransform(1, 2),
                   sTransform(2, 2),
                   k,
                   pCache.direction,
                   0.};
    // check for propagation failure
    if (!propagateWithJacobian(eCell.navigationStep, pCache, 3, s))
      return false;
  } else
    return false;  // there was no surface that did fit

  EX_MSG_VERBOSE(eCell.navigationStep,
                 "propagate",
                 "<T> ",
                 "surface type determined and localToGlobal performed.");

  eCell.nSteps = pCache.niter;
  // check if the direction solution was ok
  if (pCache.direction != 0. && (pCache.direction * pCache.step) < 0.)
    return false;

  // Common transformation for all surfaces (angles and momentum)
  if (pCache.useJacobian) {
    double p = 1. / pCache.pVector[6];
    pCache.pVector[35] *= p;
    pCache.pVector[36] *= p;
    pCache.pVector[37] *= p;
    pCache.pVector[38] *= p;
    pCache.pVector[39] *= p;
    pCache.pVector[40] *= p;
  }

  // return curvilinear when the path limit is met
  if (pCache.maxPathLimit) pCache.returnCurvilinear = true;
  // use the jacobian for tranformation
  bool uJ                          = pCache.useJacobian;
  if (pCache.returnCurvilinear) uJ = false;

  // create the return track parameters from Global to Local
  m_rkUtils.transformGlobalToLocal(
      &dSurface, uJ, pCache.pVector, pCache.parameters, pCache.jacobian);

  if (pCache.boundaryCheck) {
    // create a local position and check for inside
    Vector2D lPosition(pCache.parameters[0], pCache.parameters[1]);
    if (!dSurface.insideBounds(lPosition, pCache.boundaryCheck)) return false;
  }

  // Transformation to curvilinear presentation
  if (pCache.returnCurvilinear)
    m_rkUtils.transformGlobalToCurvilinear(
        pCache.useJacobian, pCache.pVector, pCache.parameters, pCache.jacobian);

  if (pCache.useJacobian) {
    // create a new covariance matrix using the utils
    pCache.covariance = m_rkUtils.newCovarianceMatrix(
        pCache.jacobian, *parametersT.covariance());
    auto& cov = (*pCache.covariance);
    // check for positive finite elements
    if (cov(0, 0) <= 0. || cov(1, 1) <= 0. || cov(2, 2) <= 0. || cov(3, 3) <= 0.
        || cov(4, 4) <= 0.) {
      delete pCache.covariance;
      pCache.covariance = nullptr;
      return false;
    }
  }
  // everything worked, return true
  return true;
}

/////////////////////////////////////////////////////////////////////////////////
// Main function for NeutralParameters propagation
/////////////////////////////////////////////////////////////////////////////////
template <class MagneticField>
Acts::ExtrapolationCode
Acts::RungeKuttaEngine<MagneticField>::propagate(
    ExCellNeutral&                        eCell,
    const Surface&                        sf,
    PropDirection                         pDir,
    std::vector<ExtrapolationMode::eMode> purpose,
    const BoundaryCheck&                  bcheck,
    bool                                  returnCurvilinear) const
{
  EX_MSG_DEBUG(++eCell.navigationStep,
               "propagate",
               "neut",
               "propagation engine called with neutral parameters with "
               "propagation direction "
                   << pDir);

  // it is the final propagation if it is the endSurface & the purpose is a
  // Destination propagation
  bool finalPropagation = (eCell.endSurface == (&sf));
  // let's check angain if we have a purpose final
  // @todo can be removed when sf is moved into ExtrapolationConfig
  if (!finalPropagation) {
    for (auto p : purpose)
      if (p == ExtrapolationMode::Destination) {
        finalPropagation = true;
        break;
      }
  }

  // create the PropagationCache
  PropagationCache pCache;

  // get the start parameters
  const NeutralParameters*                 sParameters = eCell.leadParameters;
  std::unique_ptr<const NeutralParameters> nParameters = nullptr;
  // if the desination surface is the start surface
  // -> bail out and build  parameters directly
  if (sf == sParameters->referenceSurface()) {
    EX_MSG_VERBOSE(eCell.navigationStep,
                   "propagate",
                   "neut",
                   "parameters are already on the surface, returning.");
    nParameters = buildNeutralParametersWithoutPropagation(*sParameters,
                                                           pCache.jacobian);
    // record the parameters as a transport step nevertheless
    eCell.stepTransport(std::move(nParameters), &sf, purpose);
    // return success or in progress
    return (finalPropagation ? ExtrapolationCode::SuccessDestination
                             : ExtrapolationCode::InProgress);
  }
  // specify the parameters for the propagation
  pCache.maxPathLength = eCell.pathLimit < 0.
      ? m_cfg.maxPathLength
      : (eCell.pathLimit - eCell.pathLength);
  pCache.direction         = double(pDir);
  pCache.boundaryCheck     = bcheck;
  pCache.returnCurvilinear = returnCurvilinear;
  pCache.useJacobian       = eCell.leadParameters->covariance();
  // neutral transport sets mconditions to false
  pCache.mcondition = false;

  // the result through propagation
  if (propagateRungeKuttaT<NeutralParameters>(
          eCell, pCache, *sParameters, sf)) {
    // create a new covariance matrix
    std::unique_ptr<const ActsSymMatrixD<5>> cov;
    if (pCache.covariance) cov.reset(new ActsSymMatrixD<5>(*pCache.covariance));

    // create the new parameters
    if (!pCache.returnCurvilinear) {
      // new parameters bound to the surface
      ActsVectorD<5> pars;
      pars << pCache.parameters[0], pCache.parameters[1], pCache.parameters[2],
          pCache.parameters[3], pCache.parameters[4];
      nParameters = std::make_unique<const NeutralBoundParameters>(
          std::move(cov), std::move(pars), sf);
    } else {
      // new curvilinear parameters
      Acts::Vector3D gp(
          pCache.pVector[0], pCache.pVector[1], pCache.pVector[2]);
      Acts::Vector3D mom(
          pCache.pVector[3], pCache.pVector[4], pCache.pVector[5]);
      mom /= std::abs(pCache.parameters[4]);
      nParameters = std::make_unique<const NeutralCurvilinearParameters>(
          std::move(cov), gp, mom);
    }

    // screen output
    EX_MSG_VERBOSE(eCell.navigationStep,
                   "propagate",
                   "neut",
                   "surface successful hit at (" << nParameters->position().x()
                                                 << ", "
                                                 << nParameters->position().y()
                                                 << ", "
                                                 << nParameters->position().z()
                                                 << ")");

    // this is a new transport step, collect it
    // create the jacobian only when requested
    std::unique_ptr<const TransportJacobian> tJacobian = nullptr;
    if (eCell.configurationMode(ExtrapolationMode::CollectJacobians))
      tJacobian = std::make_unique<const TransportJacobian>(pCache.jacobian);
    // now fill the transportStep
    // record the parameters as a step
    eCell.stepTransport(std::move(nParameters),
                        &sf,
                        purpose,
                        pCache.step,
                        std::move(tJacobian));
    // create the new curvilinear tparamers at the surface intersection -
    // -> if so, trigger the success
    // now check if it is valid it's further away than the pathLimit
    if (eCell.pathLimitReached(m_cfg.dlt, true)) {
      // screen output
      EX_MSG_VERBOSE(eCell.navigationStep,
                     "propagate",
                     "neut",
                     "path limit of " << eCell.pathLimit
                                      << " reached. Stopping extrapolation.");
      return ExtrapolationCode::SuccessPathLimit;
    }
    // standard screen output
    EX_MSG_VERBOSE(eCell.navigationStep,
                   "propagate",
                   "neut",
                   "path length of "
                       << pCache.step
                       << " added to the extrapolation cell (limit = "
                       << eCell.pathLimit
                       << ")");
    // return success for the final destination or in progress
    return (finalPropagation ? ExtrapolationCode::SuccessDestination
                             : ExtrapolationCode::InProgress);
  } else {
    // give some screen output
    // propagation did not succeed
    EX_MSG_VERBOSE(eCell.navigationStep,
                   "propagate",
                   "neut",
                   "intersection with the surface did not succeed.");
  }
  // return - recovered means that the leadParameters are the input ones
  return (finalPropagation ? ExtrapolationCode::FailureDestination
                           : ExtrapolationCode::Recovered);
}

/////////////////////////////////////////////////////////////////////////////////
// Main function for TrackParameters propagation
/////////////////////////////////////////////////////////////////////////////////
template <class MagneticField>
Acts::ExtrapolationCode
Acts::RungeKuttaEngine<MagneticField>::propagate(
    ExCellCharged&                        eCell,
    const Surface&                        sf,
    PropDirection                         pDir,
    std::vector<ExtrapolationMode::eMode> purpose,
    const BoundaryCheck&                  bcheck,
    bool                                  returnCurvilinear) const
{
  // screen output
  EX_MSG_DEBUG(++eCell.navigationStep,
               "propagate",
               "char",
               "propagation engine called with charged parameters with "
               "propagation direction "
                   << pDir);

  // it is the final propagation if it is the endSurface
  bool finalPropagation = (eCell.endSurface == (&sf));
  // let's check angain if we have a purpose final
  // @todo can be removed when sf is moved into ExtrapolationConfig
  if (!finalPropagation) {
    for (auto p : purpose)
      if (p == ExtrapolationMode::Destination) {
        finalPropagation = true;
        break;
      }
  }

  // the start and teh result
  std::unique_ptr<const TrackParameters> pParameters = nullptr;
  const TrackParameters*                 sParameters = eCell.leadParameters;

  // build the propagation cache
  PropagationCache pCache;

  // if the desination surface is the start surface -> bail out and build
  // parameters directly
  if (&sf == &(eCell.leadParameters->referenceSurface())) {
    EX_MSG_VERBOSE(
        eCell.navigationStep,
        "propagate",
        "char",
        "parameters are already on the surface, rebuild and return.");
    pParameters
        = buildTrackParametersWithoutPropagation(*sParameters, pCache.jacobian);
    // record the parameters as a step
    eCell.stepTransport(std::move(pParameters), &sf, {purpose});
    // return success or in progress
    return (finalPropagation ? ExtrapolationCode::SuccessDestination
                             : ExtrapolationCode::InProgress);
  }

  // and configure the propagation cache now
  pCache.maxPathLength = eCell.pathLimit < 0.
      ? m_cfg.maxPathLength
      : (eCell.pathLimit - eCell.pathLength);
  pCache.direction         = double(pDir);
  pCache.boundaryCheck     = bcheck;
  pCache.returnCurvilinear = returnCurvilinear;
  pCache.useJacobian       = eCell.leadParameters->covariance();
  pCache.mcondition        = true;
  pCache.needgradient
      = (pCache.useJacobian && m_cfg.usegradient) ? true : false;

  // propagate with templated helper function
  if (propagateRungeKuttaT<TrackParameters>(eCell, pCache, *sParameters, sf)) {
    // create the new parameters
    // create a new covariance matrix
    std::unique_ptr<const ActsSymMatrixD<5>> cov;
    if (pCache.covariance) cov.reset(new ActsSymMatrixD<5>(*pCache.covariance));
    // create the parameter vector and stream the result in
    ActsVectorD<5> pars;
    pars << pCache.parameters[0], pCache.parameters[1], pCache.parameters[2],
        pCache.parameters[3], pCache.parameters[4];
    // create the new parameters
    if (!pCache.returnCurvilinear) {
      // new parameters bound to the surface
      pParameters = std::make_unique<const BoundParameters>(
          std::move(cov), std::move(pars), sf);
    } else {
      // get the charge
      double charge = pCache.parameters[4] > 0. ? 1. : -1.;
      // new curvilinear parameters
      Vector3D gp(pCache.pVector[0], pCache.pVector[1], pCache.pVector[2]);
      pParameters = std::make_unique<const CurvilinearParameters>(
          std::move(cov),
          gp,
          detail::coordinate_transformation::parameters2globalMomentum(pars),
          charge);
    }

    // screen output
    EX_MSG_VERBOSE(eCell.navigationStep,
                   "propagate",
                   "char",
                   "surface successful hit at (" << pParameters->position().x()
                                                 << ", "
                                                 << pParameters->position().y()
                                                 << ", "
                                                 << pParameters->position().z()
                                                 << ")");

    // this is a new transport step, collect it
    // create the jacobian only when requested
    std::unique_ptr<const TransportJacobian> tJacobian = nullptr;
    if (eCell.configurationMode(ExtrapolationMode::CollectJacobians))
      tJacobian = std::make_unique<const TransportJacobian>(pCache.jacobian);
    // now fill the transportStep
    // record the parameters as a step
    eCell.stepTransport(std::move(pParameters),
                        &sf,
                        purpose,
                        pCache.step,
                        std::move(tJacobian));
    // check what to do with the path Length
    if (eCell.configurationMode(ExtrapolationMode::StopWithPathLimit)
        && eCell.pathLimitReached(m_cfg.dlt, true)) {
      EX_MSG_VERBOSE(eCell.navigationStep,
                     "propagate",
                     "char",
                     "path limit of " << eCell.pathLimit
                                      << " successfully reached -> stopping.");
      return ExtrapolationCode::SuccessPathLimit;
    }
    // standard screen output
    EX_MSG_VERBOSE(eCell.navigationStep,
                   "propagate",
                   "char",
                   "path length of "
                       << pCache.step
                       << " added to the extrapolation cell (limit = "
                       << eCell.pathLimit
                       << ")");
    // return Success only if it is the final propagation - the extrapolation
    // engine knows that
    return (finalPropagation ? ExtrapolationCode::SuccessDestination
                             : ExtrapolationCode::InProgress);
  }

  // return - recovered means that the leadParameters are the input ones
  return (finalPropagation ? Acts::ExtrapolationCode::FailureDestination
                           : Acts::ExtrapolationCode::Recovered);
}

/////////////////////////////////////////////////////////////////////////////////
// Runge Kutta main program for propagation with or without Jacobian
/////////////////////////////////////////////////////////////////////////////////
template <class MagneticField>
bool
Acts::RungeKuttaEngine<MagneticField>::propagateWithJacobian(
    int               navigationStep,
    PropagationCache& pCache,
    int               kind,
    double*           Su) const
{
  EX_MSG_VERBOSE(navigationStep,
                 "propagate",
                 "<T> ",
                 "propagateWithJacobian called with  internal surface type "
                     << kind);

  const double Smax   = 1000.;                 // max. step allowed
  double       Wwrong = 500.;                  // Max way with wrong direction
  double*      R      = &(pCache.pVector[0]);  // Start coordinates
  double*      A      = &(pCache.pVector[3]);  // Start directions
  double*      SA     = &(pCache.pVector[42]);
  SA[0] = SA[1] = SA[2] = 0.;
  pCache.maxPathLimit   = false;

  if (pCache.mcondition && std::abs(pCache.pVector[6]) > 100.) return false;

  // Step estimation until surface
  bool   Q;
  double S, step = m_rkUtils.stepEstimator(kind, Su, pCache.pVector, Q);
  if (!Q) return false;

  bool dir = true;
  if (pCache.mcondition && pCache.direction && pCache.direction * step < 0.) {
    step = -step;
    dir  = false;
  }

  step > Smax ? S = Smax : step < -Smax ? S = -Smax : S = step;
  double So                                             = std::abs(S);
  int    iS                                             = 0;

  bool InS = false;

  // Rkuta extrapolation
  //
  pCache.newfield = true;

  // whie loop over the steps
  while (std::abs(step) > m_cfg.straightStep) {
    // maximum number of steps
    if (++pCache.niter > 10000) {
      //!< @todo make max number configurable
      EX_MSG_DEBUG(navigationStep,
                   "propagate",
                   "<T> ",
                   "maximimum number of integration steps ("
                       << 10000
                       << ") reached. Aborting.");
      return false;
    }

    // propagation in magnetic field  - with or without field ( or gradient )
    if (pCache.mcondition) {
      if (!pCache.needgradient)
        pCache.step += (S = rungeKuttaStep(navigationStep, pCache, S, InS));
      else
        pCache.step
            += (S = rungeKuttaStepWithGradient(navigationStep, pCache, S, InS));
    } else {  // or within straight line
      pCache.step += (S = straightLineStep(navigationStep, pCache, S));
    }

    step = stepEstimatorWithCurvature(pCache, kind, Su, Q);

    if (!Q) {
      EX_MSG_DEBUG(navigationStep,
                   "propagate",
                   "<T> ",
                   "step estimation with curvature did not succeed. Aborting");
      return false;
    }

    if (!dir) {
      if (pCache.direction && pCache.direction * pCache.step < 0.)
        step = -step;
      else
        dir = true;
    }

    if (S * step < 0.) {
      S = -S;
      ++iS;
    }

    // check if the step made sense
    double aS    = std::abs(S);
    double aStep = std::abs(step);
    if (aS > aStep)
      S = step;
    else if (!iS && InS && aS * 2. < aStep)
      S *= 2.;

    if (!dir && std::abs(pCache.step) > Wwrong) {
      EX_MSG_DEBUG(navigationStep,
                   "propagate",
                   "<T> ",
                   "step into the wrong direction done. Aborting");
      return false;
    }

    if (iS > 10 || (iS > 3 && std::abs(S) >= So)) {
      if (!kind) break;
      EX_MSG_DEBUG(navigationStep, "propagate", "<T> ", "Abort triggered.");
      return false;
    }

    double dW = pCache.maxPathLength - std::abs(pCache.step);
    if (std::abs(S) > dW) {
      S > 0. ? S = dW : S = -dW;
      step                = S;
      pCache.maxPathLimit = true;
    }

    So = std::abs(S);

  }  // end of while loop

  EX_MSG_VERBOSE(
      navigationStep, "propagate", "<T> ", "numerical integration is done.");

  // Output track parameteres
  pCache.step += step;

  if (std::abs(step) < .001) return true;

  A[0] += (SA[0] * step);
  A[1] += (SA[1] * step);
  A[2] += (SA[2] * step);
  double CBA = 1. / sqrt(A[0] * A[0] + A[1] * A[1] + A[2] * A[2]);

  R[0] += step * (A[0] - .5 * step * SA[0]);
  A[0] *= CBA;
  R[1] += step * (A[1] - .5 * step * SA[1]);
  A[1] *= CBA;
  R[2] += step * (A[2] - .5 * step * SA[2]);
  A[2] *= CBA;

  return true;
}

/////////////////////////////////////////////////////////////////////////////////
// Runge Kutta trajectory model
/// the SI->NU conversion number is scaled to (units->mm, MeV, kTesla)
// Uses Nystroem algorithm (See Handbook Net. Bur. ofStandards, procedure
// 25.5.20)
/////////////////////////////////////////////////////////////////////////////////
template <class MagneticField>
double
Acts::RungeKuttaEngine<MagneticField>::rungeKuttaStep(int navigationStep,
                                                      PropagationCache& pCache,
                                                      double            S,
                                                      bool& InS) const
{
  EX_MSG_VERBOSE(navigationStep, "propagate", "<T> ", "rungeKuttaStep called");

  bool Jac = pCache.useJacobian;

  double* R    = &(pCache.pVector[0]);  // Coordinates
  double* A    = &(pCache.pVector[3]);  // Directions
  double* sA   = &(pCache.pVector[42]);

  // @todo bring the numbers into initialize
  double scaleM = 1e-3 / units::_T;
  double Pi = 149.89626 * pCache.pVector[6] * units::_MeV;  // Invert mometum/2.
  double dltm = m_cfg.dlt * .03;

  double f0[3], f[3];

  // if new field is required get it
  if (pCache.newfield) {
    Vector3D bField = m_cfg.fieldService->getField(Vector3D(R[0], R[1], R[2]));
    f0[0]           = scaleM * bField.x();
    f0[1]           = scaleM * bField.y();
    f0[2]           = scaleM * bField.z();
  } else {
    f0[0] = pCache.field[0];
    f0[1] = pCache.field[1];
    f0[2] = pCache.field[2];
  }
<<<<<<< HEAD

=======
>>>>>>> 44063b1b

  bool Helix                               = false;
  if (std::abs(S) < m_cfg.helixStep) Helix = true;

  while (S != 0.) {
    double S3 = (1. / 3.) * S, S4 = .25 * S, PS2 = Pi * S;

    // First point
    //
    double H0[3] = {f0[0] * PS2, f0[1] * PS2, f0[2] * PS2};
    double A0    = A[1] * H0[2] - A[2] * H0[1];
    double B0    = A[2] * H0[0] - A[0] * H0[2];
    double C0    = A[0] * H0[1] - A[1] * H0[0];
    double A2    = A0 + A[0];
    double B2    = B0 + A[1];
    double C2    = C0 + A[2];
    double A1    = A2 + A[0];
    double B1    = B2 + A[1];
    double C1    = C2 + A[2];

    // Second point
    //
    if (!Helix) {
      double gP[3] = {R[0] + A1 * S4, R[1] + B1 * S4, R[2] + C1 * S4};
      Vector3D bField
          = m_cfg.fieldService->getField(Vector3D(gP[0], gP[1], gP[2]));
      f[0] = scaleM * bField.x();
      f[1] = scaleM * bField.y();
      f[2] = scaleM * bField.z();
    } else {
      f[0] = f0[0];
      f[1] = f0[1];
      f[2] = f0[2];
    }

    double H1[3] = {f[0] * PS2, f[1] * PS2, f[2] * PS2};
    double A3    = (A[0] + B2 * H1[2]) - C2 * H1[1];
    double B3    = (A[1] + C2 * H1[0]) - A2 * H1[2];
    double C3    = (A[2] + A2 * H1[1]) - B2 * H1[0];
    double A4    = (A[0] + B3 * H1[2]) - C3 * H1[1];
    double B4    = (A[1] + C3 * H1[0]) - A3 * H1[2];
    double C4    = (A[2] + A3 * H1[1]) - B3 * H1[0];
    double A5    = 2. * A4 - A[0];
    double B5    = 2. * B4 - A[1];
    double C5    = 2. * C4 - A[2];

    // Last point
    //
    if (!Helix) {
      double gP[3] = {R[0] + S * A4, R[1] + S * B4, R[2] + S * C4};
      Vector3D bField
          = m_cfg.fieldService->getField(Vector3D(gP[0], gP[1], gP[2]));
      f[0] = scaleM * bField.x();
      f[1] = scaleM * bField.y();
      f[2] = scaleM * bField.z();
    } else {
      f[0] = f0[0];
      f[1] = f0[1];
      f[2] = f0[2];
    }

    double H2[3] = {f[0] * PS2, f[1] * PS2, f[2] * PS2};
    double A6    = B5 * H2[2] - C5 * H2[1];
    double B6    = C5 * H2[0] - A5 * H2[2];
    double C6    = A5 * H2[1] - B5 * H2[0];

    // Test approximation quality on give step and possible step reduction
    //
    double EST = std::abs((A1 + A6) - (A3 + A4))
        + std::abs((B1 + B6) - (B3 + B4)) + std::abs((C1 + C6) - (C3 + C4));
    if (EST > m_cfg.dlt) {
      S *= .5;
      dltm = 0.;
      continue;
    }
    EST < dltm ? InS = true : InS = false;

    // Parameters calculation
    //
    double A00 = A[0], A11 = A[1], A22 = A[2];

    A[0] = 2. * A3 + (A0 + A5 + A6);
    A[1] = 2. * B3 + (B0 + B5 + B6);
    A[2] = 2. * C3 + (C0 + C5 + C6);

    double D  = (A[0] * A[0] + A[1] * A[1]) + (A[2] * A[2] - 9.);
    double Sl = 2. / S;
    D         = (1. / 3.) - ((1. / 648.) * D) * (12. - D);

    R[0] += (A2 + A3 + A4) * S3;
    R[1] += (B2 + B3 + B4) * S3;
    R[2] += (C2 + C3 + C4) * S3;
    A[0] *= D;
    A[1] *= D;
    A[2] *= D;
    sA[0] = A6 * Sl;
    sA[1] = B6 * Sl;
    sA[2] = C6 * Sl;

    pCache.field[0] = f[0];
    pCache.field[1] = f[1];
    pCache.field[2] = f[2];
    pCache.newfield = false;

    if (!Jac) return S;

    // Jacobian calculation
    //
    double* d2A  = &pCache.pVector[24];
    double* d3A  = &pCache.pVector[31];
    double* d4A  = &pCache.pVector[38];
    double  d2A0 = H0[2] * d2A[1] - H0[1] * d2A[2];
    double  d2B0 = H0[0] * d2A[2] - H0[2] * d2A[0];
    double  d2C0 = H0[1] * d2A[0] - H0[0] * d2A[1];
    double  d3A0 = H0[2] * d3A[1] - H0[1] * d3A[2];
    double  d3B0 = H0[0] * d3A[2] - H0[2] * d3A[0];
    double  d3C0 = H0[1] * d3A[0] - H0[0] * d3A[1];
    double  d4A0 = (A0 + H0[2] * d4A[1]) - H0[1] * d4A[2];
    double  d4B0 = (B0 + H0[0] * d4A[2]) - H0[2] * d4A[0];
    double  d4C0 = (C0 + H0[1] * d4A[0]) - H0[0] * d4A[1];
    double  d2A2 = d2A0 + d2A[0];
    double  d2B2 = d2B0 + d2A[1];
    double  d2C2 = d2C0 + d2A[2];
    double  d3A2 = d3A0 + d3A[0];
    double  d3B2 = d3B0 + d3A[1];
    double  d3C2 = d3C0 + d3A[2];
    double  d4A2 = d4A0 + d4A[0];
    double  d4B2 = d4B0 + d4A[1];
    double  d4C2 = d4C0 + d4A[2];
    double  d0   = d4A[0] - A00;
    double  d1   = d4A[1] - A11;
    double  d2   = d4A[2] - A22;
    double  d2A3 = (d2A[0] + d2B2 * H1[2]) - d2C2 * H1[1];
    double  d2B3 = (d2A[1] + d2C2 * H1[0]) - d2A2 * H1[2];
    double  d2C3 = (d2A[2] + d2A2 * H1[1]) - d2B2 * H1[0];
    double  d3A3 = (d3A[0] + d3B2 * H1[2]) - d3C2 * H1[1];
    double  d3B3 = (d3A[1] + d3C2 * H1[0]) - d3A2 * H1[2];
    double  d3C3 = (d3A[2] + d3A2 * H1[1]) - d3B2 * H1[0];
    double  d4A3 = ((A3 + d0) + d4B2 * H1[2]) - d4C2 * H1[1];
    double  d4B3 = ((B3 + d1) + d4C2 * H1[0]) - d4A2 * H1[2];
    double  d4C3 = ((C3 + d2) + d4A2 * H1[1]) - d4B2 * H1[0];
    double  d2A4 = (d2A[0] + d2B3 * H1[2]) - d2C3 * H1[1];
    double  d2B4 = (d2A[1] + d2C3 * H1[0]) - d2A3 * H1[2];
    double  d2C4 = (d2A[2] + d2A3 * H1[1]) - d2B3 * H1[0];
    double  d3A4 = (d3A[0] + d3B3 * H1[2]) - d3C3 * H1[1];
    double  d3B4 = (d3A[1] + d3C3 * H1[0]) - d3A3 * H1[2];
    double  d3C4 = (d3A[2] + d3A3 * H1[1]) - d3B3 * H1[0];
    double  d4A4 = ((A4 + d0) + d4B3 * H1[2]) - d4C3 * H1[1];
    double  d4B4 = ((B4 + d1) + d4C3 * H1[0]) - d4A3 * H1[2];
    double  d4C4 = ((C4 + d2) + d4A3 * H1[1]) - d4B3 * H1[0];
    double  d2A5 = 2. * d2A4 - d2A[0];
    double  d2B5 = 2. * d2B4 - d2A[1];
    double  d2C5 = 2. * d2C4 - d2A[2];
    double  d3A5 = 2. * d3A4 - d3A[0];
    double  d3B5 = 2. * d3B4 - d3A[1];
    double  d3C5 = 2. * d3C4 - d3A[2];
    double  d4A5 = 2. * d4A4 - d4A[0];
    double  d4B5 = 2. * d4B4 - d4A[1];
    double  d4C5 = 2. * d4C4 - d4A[2];
    double  d2A6 = d2B5 * H2[2] - d2C5 * H2[1];
    double  d2B6 = d2C5 * H2[0] - d2A5 * H2[2];
    double  d2C6 = d2A5 * H2[1] - d2B5 * H2[0];
    double  d3A6 = d3B5 * H2[2] - d3C5 * H2[1];
    double  d3B6 = d3C5 * H2[0] - d3A5 * H2[2];
    double  d3C6 = d3A5 * H2[1] - d3B5 * H2[0];
    double  d4A6 = d4B5 * H2[2] - d4C5 * H2[1];
    double  d4B6 = d4C5 * H2[0] - d4A5 * H2[2];
    double  d4C6 = d4A5 * H2[1] - d4B5 * H2[0];

    double* dR = &pCache.pVector[21];
    dR[0] += (d2A2 + d2A3 + d2A4) * S3;
    dR[1] += (d2B2 + d2B3 + d2B4) * S3;
    dR[2] += (d2C2 + d2C3 + d2C4) * S3;
    d2A[0] = ((d2A0 + 2. * d2A3) + (d2A5 + d2A6)) * (1. / 3.);
    d2A[1] = ((d2B0 + 2. * d2B3) + (d2B5 + d2B6)) * (1. / 3.);
    d2A[2] = ((d2C0 + 2. * d2C3) + (d2C5 + d2C6)) * (1. / 3.);

    dR = &pCache.pVector[28];
    dR[0] += (d3A2 + d3A3 + d3A4) * S3;
    dR[1] += (d3B2 + d3B3 + d3B4) * S3;
    dR[2] += (d3C2 + d3C3 + d3C4) * S3;
    d3A[0] = ((d3A0 + 2. * d3A3) + (d3A5 + d3A6)) * (1. / 3.);
    d3A[1] = ((d3B0 + 2. * d3B3) + (d3B5 + d3B6)) * (1. / 3.);
    d3A[2] = ((d3C0 + 2. * d3C3) + (d3C5 + d3C6)) * (1. / 3.);

    dR = &pCache.pVector[35];
    dR[0] += (d4A2 + d4A3 + d4A4) * S3;
    dR[1] += (d4B2 + d4B3 + d4B4) * S3;
    dR[2] += (d4C2 + d4C3 + d4C4) * S3;
    d4A[0] = ((d4A0 + 2. * d4A3) + (d4A5 + d4A6 + A6)) * (1. / 3.);
    d4A[1] = ((d4B0 + 2. * d4B3) + (d4B5 + d4B6 + B6)) * (1. / 3.);
    d4A[2] = ((d4C0 + 2. * d4C3) + (d4C5 + d4C6 + C6)) * (1. / 3.);
    return S;
  }
  return S;
}

/////////////////////////////////////////////////////////////////////////////////
// Runge Kutta trajectory model
///
/// the SI->NU conversion number is scaled to (units->mm, MeV, kTesla)
// Uses Nystroem algorithm (See Handbook Net. Bur. ofStandards, procedure
// 25.5.20)
//    Where magnetic field information iS
//    f[ 0],f[ 1],f[ 2] - Hx    , Hy     and Hz of the magnetic field
//    f[ 3],f[ 4],f[ 5] - dHx/dx, dHx/dy and dHx/dz
//    f[ 6],f[ 7],f[ 8] - dHy/dx, dHy/dy and dHy/dz
//    f[ 9],f[10],f[11] - dHz/dx, dHz/dy and dHz/dz
//
/////////////////////////////////////////////////////////////////////////////////
template <class MagneticField>
double
Acts::RungeKuttaEngine<MagneticField>::rungeKuttaStepWithGradient(
    int               navigationStep,
    PropagationCache& pCache,
    double            S,
    bool&             InS) const
{
  EX_MSG_VERBOSE(
      navigationStep, "propagate", "<T> ", "rungeKuttaStepWithGradient called");

  const double C33  = 1. / 3.;
  double*      R    = &(pCache.pVector[0]);  // Coordinates
  double*      A    = &(pCache.pVector[3]);  // Directions
  double*      sA   = &(pCache.pVector[42]);
  // express the conversion factor with units
  // @todo bring the conversion into initialize
  double scaleM = 1e-3 / units::_T;
  double Pi = 149.89626 * pCache.pVector[6] * units::_MeV;  // Invert mometum/2.

  double       dltm = m_cfg.dlt * .03;

  double f0[3], f1[3], f2[3], g0[9], g1[9], g2[9], H0[12], H1[12], H2[12];

  ActsMatrixD<3, 3> deriv0;
  deriv0 << 0., 0., 0., 0., 0., 0., 0., 0., 0.;
  Vector3D bField0 = m_cfg.fieldService->getFieldGradient(
      Vector3D(R[0], R[1], R[2]), deriv0);
  f0[0] = scaleM * bField0.x();
  f0[1] = scaleM * bField0.y();
  f0[2] = scaleM * bField0.z();
  g0[0] = scaleM * deriv0(0, 0);
  g0[1] = scaleM * deriv0(0, 1);
  g0[2] = scaleM * deriv0(0, 2);
  g0[3] = scaleM * deriv0(1, 0);
  g0[4] = scaleM * deriv0(1, 1);
  g0[5] = scaleM * deriv0(1, 2);
  g0[6] = scaleM * deriv0(2, 0);
  g0[7] = scaleM * deriv0(2, 1);
  g0[8] = scaleM * deriv0(2, 2);

  while (S != 0.) {
    double S3 = C33 * S, S4 = .25 * S, PS2 = Pi * S;

    // First point
    //
    H0[0]     = f0[0] * PS2;
    H0[1]     = f0[1] * PS2;
    H0[2]     = f0[2] * PS2;
    double A0 = A[1] * H0[2] - A[2] * H0[1];
    double B0 = A[2] * H0[0] - A[0] * H0[2];
    double C0 = A[0] * H0[1] - A[1] * H0[0];
    double A2 = A[0] + A0;
    double B2 = A[1] + B0;
    double C2 = A[2] + C0;
    double A1 = A2 + A[0];
    double B1 = B2 + A[1];
    double C1 = C2 + A[2];

    // Second point
    //
    double gP1[3] = {R[0] + A1 * S4, R[1] + B1 * S4, R[2] + C1 * S4};
    ActsMatrixD<3, 3> deriv1;
    deriv1 << 0., 0., 0., 0., 0., 0., 0., 0., 0.;
    Vector3D bField1 = m_cfg.fieldService->getFieldGradient(
        Vector3D(gP1[0], gP1[1], gP1[2]), deriv1);
    f1[0]     = scaleM * bField1.x();
    f1[1]     = scaleM * bField1.y();
    f1[2]     = scaleM * bField1.z();
    g1[0]     = scaleM * deriv1(0, 0);
    g1[1]     = scaleM * deriv1(0, 1);
    g1[2]     = scaleM * deriv1(0, 2);
    g1[3]     = scaleM * deriv1(1, 0);
    g1[4]     = scaleM * deriv1(1, 1);
    g1[5]     = scaleM * deriv1(1, 2);
    g1[6]     = scaleM * deriv1(2, 0);
    g1[7]     = scaleM * deriv1(2, 1);
    g1[8]     = scaleM * deriv1(2, 2);
    H1[0]     = f1[0] * PS2;
    H1[1]     = f1[1] * PS2;
    H1[2]     = f1[2] * PS2;
    double A3 = B2 * H1[2] - C2 * H1[1] + A[0];
    double B3 = C2 * H1[0] - A2 * H1[2] + A[1];
    double C3 = A2 * H1[1] - B2 * H1[0] + A[2];
    double A4 = B3 * H1[2] - C3 * H1[1] + A[0];
    double B4 = C3 * H1[0] - A3 * H1[2] + A[1];
    double C4 = A3 * H1[1] - B3 * H1[0] + A[2];
    double A5 = A4 - A[0] + A4;
    double B5 = B4 - A[1] + B4;
    double C5 = C4 - A[2] + C4;

    // Last point
    //
    double gP2[3] = {R[0] + S * A4, R[1] + S * B4, R[2] + S * C4};
    ActsMatrixD<3, 3> deriv2;
    deriv2 << 0., 0., 0., 0., 0., 0., 0., 0., 0.;
    Vector3D bField2 = m_cfg.fieldService->getFieldGradient(
        Vector3D(gP2[0], gP2[1], gP2[2]), deriv2);
    f2[0] = bField2.x();
    f2[1] = bField2.y();
    f2[2] = bField2.z();
    g2[0] = deriv2(0, 0);
    g2[1] = deriv2(0, 1);
    g2[2] = deriv2(0, 2);
    g2[3] = deriv2(1, 0);
    g2[4] = deriv2(1, 1);
    g2[5] = deriv2(1, 2);
    g2[6] = deriv2(2, 0);
    g2[7] = deriv2(2, 1);
    g2[8] = deriv2(2, 2);

    H2[0]     = f2[0] * PS2;
    H2[1]     = f2[1] * PS2;
    H2[2]     = f2[2] * PS2;
    double A6 = B5 * H2[2] - C5 * H2[1];
    double B6 = C5 * H2[0] - A5 * H2[2];
    double C6 = A5 * H2[1] - B5 * H2[0];

    // Test approximation quality on give step and possible step reduction
    //
    double EST = std::abs((A1 + A6) - (A3 + A4))
        + std::abs((B1 + B6) - (B3 + B4)) + std::abs((C1 + C6) - (C3 + C4));
    if (EST > m_cfg.dlt) {
      S *= .5;
      dltm = 0.;
      continue;
    }
    EST < dltm ? InS = true : InS = false;

    // Parameters calculation
    //
    double A00 = A[0], A11 = A[1], A22 = A[2];
    R[0] += (A2 + A3 + A4) * S3;
    A[0] = ((A0 + 2. * A3) + (A5 + A6)) * C33;
    R[1] += (B2 + B3 + B4) * S3;
    A[1] = ((B0 + 2. * B3) + (B5 + B6)) * C33;
    R[2] += (C2 + C3 + C4) * S3;
    A[2]       = ((C0 + 2. * C3) + (C5 + C6)) * C33;
    double CBA = 1. / sqrt(A[0] * A[0] + A[1] * A[1] + A[2] * A[2]);
    A[0] *= CBA;
    A[1] *= CBA;
    A[2] *= CBA;

    double Sl = 2. / S;
    sA[0]     = A6 * Sl;
    sA[1]     = B6 * Sl;
    sA[2]     = C6 * Sl;

    // Jacobian calculation
    //
    for (int i = 3; i != 12; ++i) {
      H0[i] = g0[i - 3] * PS2;
      H1[i] = g1[i - 3] * PS2;
      H2[i] = g2[i - 3] * PS2;
    }

    for (int i = 7; i < 35; i += 7) {
      double* dR  = &(pCache.pVector[i]);
      double* dA  = &(pCache.pVector[i + 3]);
      double  dH0 = H0[3] * dR[0] + H0[4] * dR[1] + H0[5] * dR[2];    // dHx/dp
      double  dH1 = H0[6] * dR[0] + H0[7] * dR[1] + H0[8] * dR[2];    // dHy/dp
      double  dH2 = H0[9] * dR[0] + H0[10] * dR[1] + H0[11] * dR[2];  // dHz/dp
      double  dA0 = (H0[2] * dA[1] - H0[1] * dA[2])
          + (A[1] * dH2 - A[2] * dH1);  // dA0/dp
      double dB0 = (H0[0] * dA[2] - H0[2] * dA[0])
          + (A[2] * dH0 - A[0] * dH2);  // dB0/dp
      double dC0 = (H0[1] * dA[0] - H0[0] * dA[1])
          + (A[0] * dH1 - A[1] * dH0);                            // dC0/dp
      double dA2 = dA0 + dA[0], dX = dR[0] + (dA2 + dA[0]) * S4;  // dX /dp
      double dB2 = dB0 + dA[1], dY = dR[1] + (dB2 + dA[1]) * S4;  // dY /dp
      double dC2 = dC0 + dA[2], dZ = dR[2] + (dC2 + dA[2]) * S4;  // dZ /dp
      dH0        = H1[3] * dX + H1[4] * dY + H1[5] * dZ;          // dHx/dp
      dH1        = H1[6] * dX + H1[7] * dY + H1[8] * dZ;          // dHy/dp
      dH2        = H1[9] * dX + H1[10] * dY + H1[11] * dZ;        // dHz/dp
      double dA3 = (dA[0] + dB2 * H1[2] - dC2 * H1[1])
          + (B2 * dH2 - C2 * dH1);  // dA3/dp
      double dB3 = (dA[1] + dC2 * H1[0] - dA2 * H1[2])
          + (C2 * dH0 - A2 * dH2);  // dB3/dp
      double dC3 = (dA[2] + dA2 * H1[1] - dB2 * H1[0])
          + (A2 * dH1 - B2 * dH0);  // dC3/dp
      double dA4 = (dA[0] + dB3 * H1[2] - dC3 * H1[1])
          + (B3 * dH2 - C3 * dH1);  // dA4/dp
      double dB4 = (dA[1] + dC3 * H1[0] - dA3 * H1[2])
          + (C3 * dH0 - A3 * dH2);  // dB4/dp
      double dC4 = (dA[2] + dA3 * H1[1] - dB3 * H1[0])
          + (A3 * dH1 - B3 * dH0);  // dC4/dp
      double dA5 = dA4 + dA4 - dA[0];
      dX         = dR[0] + dA4 * S;  // dX /dp
      double dB5 = dB4 + dB4 - dA[1];
      dY         = dR[1] + dB4 * S;  // dY /dp
      double dC5 = dC4 + dC4 - dA[2];
      dZ         = dR[2] + dC4 * S;                         // dZ /dp
      dH0        = H2[3] * dX + H2[4] * dY + H2[5] * dZ;    // dHx/dp
      dH1        = H2[6] * dX + H2[7] * dY + H2[8] * dZ;    // dHy/dp
      dH2        = H2[9] * dX + H2[10] * dY + H2[11] * dZ;  // dHz/dp
      double dA6
          = (dB5 * H2[2] - dC5 * H2[1]) + (B5 * dH2 - C5 * dH1);  // dA6/dp
      double dB6
          = (dC5 * H2[0] - dA5 * H2[2]) + (C5 * dH0 - A5 * dH2);  // dB6/dp
      double dC6
          = (dA5 * H2[1] - dB5 * H2[0]) + (A5 * dH1 - B5 * dH0);  // dC6/dp
      dR[0] += (dA2 + dA3 + dA4) * S3;
      dA[0] = ((dA0 + 2. * dA3) + (dA5 + dA6)) * C33;
      dR[1] += (dB2 + dB3 + dB4) * S3;
      dA[1] = ((dB0 + 2. * dB3) + (dB5 + dB6)) * C33;
      dR[2] += (dC2 + dC3 + dC4) * S3;
      dA[2] = ((dC0 + 2. * dC3) + (dC5 + dC6)) * C33;
    }

    double* dR = &(pCache.pVector[35]);
    double* dA = &(pCache.pVector[38]);

    double dH0 = H0[3] * dR[0] + H0[4] * dR[1] + H0[5] * dR[2];    // dHx/dp
    double dH1 = H0[6] * dR[0] + H0[7] * dR[1] + H0[8] * dR[2];    // dHy/dp
    double dH2 = H0[9] * dR[0] + H0[10] * dR[1] + H0[11] * dR[2];  // dHz/dp
    double dA0 = (H0[2] * dA[1] - H0[1] * dA[2])
        + (A[1] * dH2 - A[2] * dH1 + A0);  // dA0/dp
    double dB0 = (H0[0] * dA[2] - H0[2] * dA[0])
        + (A[2] * dH0 - A[0] * dH2 + B0);  // dB0/dp
    double dC0 = (H0[1] * dA[0] - H0[0] * dA[1])
        + (A[0] * dH1 - A[1] * dH0 + C0);                       // dC0/dp
    double dA2 = dA0 + dA[0], dX = dR[0] + (dA2 + dA[0]) * S4;  // dX /dp
    double dB2 = dB0 + dA[1], dY = dR[1] + (dB2 + dA[1]) * S4;  // dY /dp
    double dC2 = dC0 + dA[2], dZ = dR[2] + (dC2 + dA[2]) * S4;  // dZ /dp
    dH0        = H1[3] * dX + H1[4] * dY + H1[5] * dZ;          // dHx/dp
    dH1        = H1[6] * dX + H1[7] * dY + H1[8] * dZ;          // dHy/dp
    dH2        = H1[9] * dX + H1[10] * dY + H1[11] * dZ;        // dHz/dp
    double dA3 = (dA[0] + dB2 * H1[2] - dC2 * H1[1])
        + ((B2 * dH2 - C2 * dH1) + (A3 - A00));  // dA3/dp
    double dB3 = (dA[1] + dC2 * H1[0] - dA2 * H1[2])
        + ((C2 * dH0 - A2 * dH2) + (B3 - A11));  // dB3/dp
    double dC3 = (dA[2] + dA2 * H1[1] - dB2 * H1[0])
        + ((A2 * dH1 - B2 * dH0) + (C3 - A22));  // dC3/dp
    double dA4 = (dA[0] + dB3 * H1[2] - dC3 * H1[1])
        + ((B3 * dH2 - C3 * dH1) + (A4 - A00));  // dA4/dp
    double dB4 = (dA[1] + dC3 * H1[0] - dA3 * H1[2])
        + ((C3 * dH0 - A3 * dH2) + (B4 - A11));  // dB4/dp
    double dC4 = (dA[2] + dA3 * H1[1] - dB3 * H1[0])
        + ((A3 * dH1 - B3 * dH0) + (C4 - A22));  // dC4/dp
    double dA5 = dA4 + dA4 - dA[0];
    dX         = dR[0] + dA4 * S;  // dX /dp
    double dB5 = dB4 + dB4 - dA[1];
    dY         = dR[1] + dB4 * S;  // dY /dp
    double dC5 = dC4 + dC4 - dA[2];
    dZ         = dR[2] + dC4 * S;                         // dZ /dp
    dH0        = H2[3] * dX + H2[4] * dY + H2[5] * dZ;    // dHx/dp
    dH1        = H2[6] * dX + H2[7] * dY + H2[8] * dZ;    // dHy/dp
    dH2        = H2[9] * dX + H2[10] * dY + H2[11] * dZ;  // dHz/dp
    double dA6
        = (dB5 * H2[2] - dC5 * H2[1]) + (B5 * dH2 - C5 * dH1 + A6);  // dA6/dp
    double dB6
        = (dC5 * H2[0] - dA5 * H2[2]) + (C5 * dH0 - A5 * dH2 + B6);  // dB6/dp
    double dC6
        = (dA5 * H2[1] - dB5 * H2[0]) + (A5 * dH1 - B5 * dH0 + C6);  // dC6/dp
    dR[0] += (dA2 + dA3 + dA4) * S3;
    dA[0] = ((dA0 + 2. * dA3) + (dA5 + dA6)) * C33;
    dR[1] += (dB2 + dB3 + dB4) * S3;
    dA[1] = ((dB0 + 2. * dB3) + (dB5 + dB6)) * C33;
    dR[2] += (dC2 + dC3 + dC4) * S3;
    dA[2] = ((dC0 + 2. * dC3) + (dC5 + dC6)) * C33;
    return S;
  }
  return S;
}

/////////////////////////////////////////////////////////////////////////////////
// Test new cross point
/////////////////////////////////////////////////////////////////////////////////
template <class MagneticField>
bool
Acts::RungeKuttaEngine<MagneticField>::newCrossPoint(const CylinderSurface& Su,
                                                     const double*          Ro,
                                                     const double* P) const
{
  const double       pi = 3.1415927, pi2 = 2. * pi;
  const Transform3D& T     = Su.transform();
  double             Ax[3] = {T(0, 0), T(1, 0), T(2, 0)};
  double             Ay[3] = {T(0, 1), T(1, 1), T(2, 1)};

  double R = Su.bounds().r();
  double x = Ro[0] - T(0, 3);
  double y = Ro[1] - T(1, 3);
  double z = Ro[2] - T(2, 3);

  double RC = x * Ax[0] + y * Ax[1] + z * Ax[2];
  double RS = x * Ay[0] + y * Ay[1] + z * Ay[2];

  if ((RC * RC + RS * RS) <= (R * R)) return false;

  x               = P[0] - T(0, 3);
  y               = P[1] - T(1, 3);
  z               = P[2] - T(2, 3);
  RC              = x * Ax[0] + y * Ax[1] + z * Ax[2];
  RS              = x * Ay[0] + y * Ay[1] + z * Ay[2];
  double dF       = std::abs(atan2(RS, RC) - Su.bounds().averagePhi());
  if (dF > pi) dF = pi2 - pi;
  if (dF <= Su.bounds().halfPhiSector()) return false;
  return true;
}

/////////////////////////////////////////////////////////////////////////////////
// Straight line trajectory model
/////////////////////////////////////////////////////////////////////////////////
template <class MagneticField>
double
Acts::RungeKuttaEngine<MagneticField>::straightLineStep(
    int               navigationStep,
    PropagationCache& pCache,
    double            S) const
{
  EX_MSG_VERBOSE(
      navigationStep, "propagate", "<T> ", "straightLineStep called");

  double* R  = &(pCache.pVector[0]);  // Start coordinates
  double* A  = &(pCache.pVector[3]);  // Start directions
  double* sA = &(pCache.pVector[42]);

  // Track parameters in last point
  R[0] += (A[0] * S);
  R[1] += (A[1] * S);
  R[2] += (A[2] * S);
  if (!pCache.useJacobian) return S;

  // Derivatives of track parameters in last point
  for (int i = 7; i < 42; i += 7) {
    double* dR = &(pCache.pVector[i]);
    double* dA = &(pCache.pVector[i + 3]);
    dR[0] += (dA[0] * S);
    dR[1] += (dA[1] * S);
    dR[2] += (dA[2] * S);
  }
  sA[0] = sA[1] = sA[2] = 0.;
  return S;
}

/////////////////////////////////////////////////////////////////////////////////
// Build new track parameters without propagation
/////////////////////////////////////////////////////////////////////////////////
template <class MagneticField>
std::unique_ptr<const Acts::TrackParameters>
Acts::RungeKuttaEngine<MagneticField>::buildTrackParametersWithoutPropagation(
    const TrackParameters& tParameters,
    double*                jacobian) const
{
  jacobian[0] = jacobian[6] = jacobian[12] = jacobian[18] = jacobian[20] = 1.;
  jacobian[1] = jacobian[2] = jacobian[3] = jacobian[4] = jacobian[5]
      = jacobian[7] = jacobian[8] = jacobian[9] = jacobian[10] = jacobian[11]
      = jacobian[13] = jacobian[14] = jacobian[15] = jacobian[16] = jacobian[17]
      = jacobian[19]                                              = 0.;

  SingleTrackParameters<ChargedPolicy>::CovPtr_t cov = nullptr;
  if (tParameters.covariance()) {
    // @todo check
    // fix - how to copy a covariance ?
  }
  return std::make_unique<const BoundParameters>(
      std::move(cov), tParameters.parameters(), tParameters.referenceSurface());
}

/////////////////////////////////////////////////////////////////////////////////
// Build new neutral track parameters without propagation
/////////////////////////////////////////////////////////////////////////////////
template <class MagneticField>
std::unique_ptr<const Acts::NeutralParameters>
Acts::RungeKuttaEngine<MagneticField>::buildNeutralParametersWithoutPropagation(
    const NeutralParameters& nParameters,
    double*                  jacobian) const
{
  jacobian[0] = jacobian[6] = jacobian[12] = jacobian[18] = jacobian[20] = 1.;
  jacobian[1] = jacobian[2] = jacobian[3] = jacobian[4] = jacobian[5]
      = jacobian[7] = jacobian[8] = jacobian[9] = jacobian[10] = jacobian[11]
      = jacobian[13] = jacobian[14] = jacobian[15] = jacobian[16] = jacobian[17]
      = jacobian[19]                                              = 0.;

  SingleTrackParameters<NeutralPolicy>::CovPtr_t cov = nullptr;
  if (nParameters.covariance()) {
    // @todo check
    // fix - how to copy a covariance ?
  }
  return std::make_unique<const NeutralBoundParameters>(
      std::move(cov), nParameters.parameters(), nParameters.referenceSurface());
}

/////////////////////////////////////////////////////////////////////////////////
// Step estimator take into accout curvature
/////////////////////////////////////////////////////////////////////////////////
template <class MagneticField>
double
Acts::RungeKuttaEngine<MagneticField>::stepEstimatorWithCurvature(
    PropagationCache& pCache,
    int               kind,
    double*           Su,
    bool&             Q) const
{
  // Straight step estimation
  double Step = m_rkUtils.stepEstimator(kind, Su, pCache.pVector, Q);
  if (!Q) return 0.;
  double AStep = std::abs(Step);
  if (kind || AStep < m_cfg.straightStep || !pCache.mcondition) return Step;

  const double* SA = &(pCache.pVector[42]);  // Start direction
  double        S  = .5 * Step;

  double Ax = pCache.pVector[3] + S * SA[0];
  double Ay = pCache.pVector[4] + S * SA[1];
  double Az = pCache.pVector[5] + S * SA[2];
  double As = 1. / sqrt(Ax * Ax + Ay * Ay + Az * Az);

  double PN[6] = {pCache.pVector[0],
                  pCache.pVector[1],
                  pCache.pVector[2],
                  Ax * As,
                  Ay * As,
                  Az * As};
  double StepN = m_rkUtils.stepEstimator(kind, Su, PN, Q);
  if (!Q) {
    Q = true;
    return Step;
  }
  if (std::abs(StepN) < AStep) return StepN;
  return Step;
}<|MERGE_RESOLUTION|>--- conflicted
+++ resolved
@@ -664,10 +664,6 @@
     f0[1] = pCache.field[1];
     f0[2] = pCache.field[2];
   }
-<<<<<<< HEAD
-
-=======
->>>>>>> 44063b1b
 
   bool Helix                               = false;
   if (std::abs(S) < m_cfg.helixStep) Helix = true;
